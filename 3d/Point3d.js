--- conflicted
+++ resolved
@@ -1,11 +1,6 @@
 /* globals
-<<<<<<< HEAD
-PIXI,
-canvas
-=======
 canvas,
 PIXI
->>>>>>> 0a122420
 */
 "use strict";
 
@@ -28,10 +23,7 @@
  * @property {Point3d} [B.bottom]
  */
 
-<<<<<<< HEAD
-
-=======
->>>>>>> 0a122420
+
 /**
  * 3-D version of PIXI.Point
  * See https://pixijs.download/dev/docs/packages_math_src_Point.ts.html
@@ -77,33 +69,6 @@
   }
 
   /**
-<<<<<<< HEAD
-=======
-   * Construct a Point3d from any object that has x and y and z properties.
-   * Recognizes elevationZ and elevation as potential z properties.
-   * @param {object} obj
-   * @returns {Point3d}
-   */
-  fromObject(obj) {
-    const pt = super.fromObject(obj);
-    pt.z = obj.z ?? obj.elevationZ ?? obj.elevation ?? 0;
-    return pt;
-  }
-
-
-  /**
-   * Use Math.roundDecimals to round the point coordinates to a certain number of decimals
-   * @param {number} places   Number of decimals places to use when rounding.
-   * @returns {this}
-   */
-  roundDecimals(places = 0) {
-    super.roundDecimals(places);
-    this.z = Math.roundDecimals(this.z, places);
-    return this;
-  }
-
-  /**
->>>>>>> 0a122420
    * Point between two points on a line
    * @param {Point3d} a
    * @param {Point3d} b
@@ -468,7 +433,6 @@
 }
 
 /**
-<<<<<<< HEAD
  * The effective maximum texture size that Foundry VTT "ever" has to worry about.
  * @type {number}
  */
@@ -476,8 +440,6 @@
 const MAX_TEXTURE_SIZE2 = Math.pow(MAX_TEXTURE_SIZE, 2);
 
 /**
-=======
->>>>>>> 0a122420
  * Count the number of positive integer digits.
  * Will return 0 for negative numbers.
  * Will truncate any decimals.
@@ -487,8 +449,4 @@
  */
 export function numPositiveDigits(n) {
   return (Math.log(n) * Math.LOG10E) + 1 | 0;
-<<<<<<< HEAD
 }
-=======
-}
->>>>>>> 0a122420
