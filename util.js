/* globals
CONFIG,
canvas,
foundry,
Drawing,
PIXI
*/
"use strict";

import { CenteredRectangle } from "./CenteredPolygon/CenteredRectangle.js";
import { CenteredPolygon } from "./CenteredPolygon/CenteredPolygon.js";
import { Ellipse } from "./Ellipse.js";
import { Point3d } from "./3d/Point3d.js";

// Functions that would go in foundry.utils if that object were extensible
export function registerFoundryUtilsMethods() {
  CONFIG.GeometryLib ??= {};
  CONFIG.GeometryLib.registered ??= new Set();
  if ( CONFIG.GeometryLib.registered.has("utils") ) return;

  CONFIG.GeometryLib.utils = {
    orient3dFast,
    quadraticIntersection,
    lineCircleIntersection,
    lineSegment3dPlaneIntersects,
    lineSegmentCrosses,
    gridUnitsToPixels,
    pixelsToGridUnits,
    perpendicularPoint,
    centeredPolygonFromDrawing,
    shortestRouteBetween3dLines,
    isOnSegment,
    categorizePointsInOutConvexPolygon,
    lineLineIntersection,
    bresenhamLine,
    bresenhamLineIterator,
    trimLineSegmentToPixelRectangle,
    doSegmentsOverlap,
    findOverlappingPoints,
    IX_TYPES,
    segmentCollision,
    endpointIntersection,
    segmentIntersection,
    segmentOverlap,
    roundDecimals,
    cutaway: {
      to2d: to2dCutaway,
      from2d: from2dCutaway,
      convertToDistance: convertToDistanceCutaway,
      convertToElevation: convertToElevationCutaway,
      convertFromDistance: convertFromDistanceCutaway,
      convertFromElevation: convertFromElevationCutaway
    }
  };


  // Simple extensions
  Math.minMax = function(...args) {
    return args.reduce((acc, curr) => {
      acc.min = Math.min(acc.min, curr);
      acc.max = Math.max(acc.max, curr);
      return acc;
    }, { min: Number.POSITIVE_INFINITY, max: Number.NEGATIVE_INFINITY});
  };
  CONFIG.GeometryLib.registered.add("utils");
}

/**
 * @typedef {PIXI.Point} CutawayPoint
 * A point in cutaway space.
 * @param {number} x      Distance-squared from start point
 * @param {number} y      Elevation in pixel units
 */

/**
 * Convert a point on a line to a coordinate representing the line direction in the x direction
 * and the elevation in the y direction.
 *
 * @param {Point3d} currPt      A point on the line start|end
 * @param {Point3d} start       Beginning endpoint of the line segment
 * @param {Point3d} [end]       End of the line segment; required only if the current point is before start
 * @param {PIXI.Point} [outPoint]
 * @returns {CutawayPoint} X value is 0 at start, negative if further from end than start.
 *  - x: Distance-squared from start, in direction of end.
 *  - y: Elevation in pixel units
 */
function to2dCutaway(currPt, start, end, outPoint) {
  outPoint ??= new PIXI.Point();
  const pt = outPoint.set(PIXI.Point.distanceSquaredBetween(start, currPt), currPt.z);
  if ( end && PIXI.Point.distanceSquaredBetween(currPt, end) > PIXI.Point.distanceSquaredBetween(start, end) ) pt.x *= -1;
  return pt;
}

/**
 * Convert a cutaway point to its respective position on the line start|end.
 * @param {CutawayPoint} cutawayPt      2d cutaway point created from _to2dCutaway
 * @param {Point3d} start             Beginning endpoint of the line segment
 * @param {Point3d} end               End of the line segment
 * @param {Point3d} [outPoint]
 * @returns {Point3d}
 */
function from2dCutaway(cutawayPt, start, end, outPoint) {
  outPoint ??= new Point3d();
  start.towardsPointSquared(end, cutawayPt.x, outPoint);
  outPoint.z = cutawayPt.y;
  return outPoint;
}

/**
 * Convert a cutaway point to use distance instead of distance squared.
 * @param {CutawayPoint} cutawayPt
 * @returns {PIXI.Point} The same point, modified in place.
 */
function convertToDistanceCutaway(cutawayPt) {
  cutawayPt.x = Math.sqrt(cutawayPt.x);
  return cutawayPt;
}

/**
 * Convert a cutaway point to use grid elevation instead of pixel units for y.
 * @param {CutawayPoint} cutawayPt
 * @returns {PIXI.Point} The same point, modified in place.
 */
function convertToElevationCutaway(cutawayPt) {
  cutawayPt.y = pixelsToGridUnits(cutawayPt.y);
  return cutawayPt;
}

/**
 * Convert a cutaway point to use distance-squared instead of distance.
 * @param {CutawayPoint} cutawayPt
 * @returns {PIXI.Point} The same point, modified in place.
 */
function convertFromDistanceCutaway(cutawayPt) {
  cutawayPt.x = Math.pow(cutawayPt.x, 2);
  return cutawayPt;
}

/**
 * Convert a cutaway point to use pixel units instead of grid units for y.
 * @param {CutawayPoint} cutawayPt
 * @returns {PIXI.Point} The same point, modified in place.
 */
function convertFromElevationCutaway(cutawayPt) {
  cutawayPt.y = gridUnitsToPixels(cutawayPt.y);
  return cutawayPt;
}

/**
 * Formerly Math.roundDecimals before Foundry v12.
 * @param {number} number     The number to round
 * @param {number} places     Number of places past the decimal point to round
 * @returns {number}
 */
function roundDecimals(number, places) { return Number(number.toFixed(places)); }

// Just like foundry.utils.lineLineIntersection but with the typo in t1 calculation fixed.
function lineLineIntersection(a, b, c, d, {t1=false}={}) {

  // If either line is length 0, they cannot intersect
  if (((a.x === b.x) && (a.y === b.y)) || ((c.x === d.x) && (c.y === d.y))) return null;

  // Check denominator - avoid parallel lines where d = 0
  const dnm = ((d.y - c.y) * (b.x - a.x) - (d.x - c.x) * (b.y - a.y));
  if (dnm === 0) return null;

  // Vector distances
  const t0 = ((d.x - c.x) * (a.y - c.y) - (d.y - c.y) * (a.x - c.x)) / dnm;
  t1 = t1 ? ((b.x - a.x) * (a.y - c.y) - (b.y - a.y) * (a.x - c.x)) / dnm : undefined;

  // Return the point of intersection
  return {
    x: a.x + t0 * (b.x - a.x),
    y: a.y + t0 * (b.y - a.y),
    t0: t0,
    t1: t1
  };
}


/**
 * This method is only guaranteed to work for convex polygons
 * Determine if one or more points are within the polygon.
 * On the edge does not count.
 * Note: will force the polygon to clockwise orientation.
 * @param {PIXI.Polygon} poly   Convex polygon to test.
 * @param {Point[]} points
 * @param {epsilon}   Tolerance for near zero.
 * @returns {object} Object containing the points, with arrays of inside, on edge, outside points.
 */
function categorizePointsInOutConvexPolygon(poly, points, epsilon = 1e-08) {
   const isOnSegment = CONFIG.GeometryLib.utils.isOnSegment;

  // Need to walk around the edges in clockwise order.
  if ( !poly.isClockwise ) poly.reverseOrientation();
  const edges = poly.iterateEdges({ close: true });
  const out = {
    inside: [],
    on: [],
    outside: []
  };

  // For each point, test if the point is on the edge ("on").
  // If not on edge, test if clockwise. If not CW, then it is outside.
  const nPts = points.length;
  const isCW = new Array(nPts).fill(true);
  let found = 0;
  for ( const edge of edges ) {
    for ( let i = 0; i < nPts; i += 1 ) {
      let ptIsCW = isCW[i];
      if ( !ptIsCW ) continue;

      const pt = points[i];
      if ( isOnSegment(edge.A, edge.B, pt, epsilon) ) {
        ptIsCW = false;
        out.on.push(pt);
        found += 1;
      } else {
        let oPt = foundry.utils.orient2dFast(edge.A, edge.B, pt);
        if  ( oPt.almostEqual(0, epsilon) ) oPt = 0;
        ptIsCW &&= oPt < 0;
        if ( !ptIsCW ) {
          out.outside.push(pt);
          found += 1;
        }
      }
    }
    if ( found === nPts ) return out;
  }

  // The remaining CW points are all inside.
  for ( let i = 0; i < nPts; i += 1 ) {
    if ( isCW[i] ) out.inside.push(points[i]);
  }

  return out;
}

/**
 * Determine if a point is on a segment, with a tolerance for nearly on the segment.
 * @param {Point} a   Endpoint A of the segment A|B
 * @param {Point} b   Endpoint B of the segment A|B
 * @param {Point} c   Point to test
 * @param {epsilon}   Tolerance for near zero.
 * @returns {boolean}
 */
function isOnSegment(a, b, c, epsilon = 1e-08) {
  // Confirm point is with bounding box formed by A|B
  const minX = Math.min(a.x, b.x);
  const minY = Math.min(a.y, b.y);
  const maxX = Math.max(a.x, b.x);
  const maxY = Math.max(a.y, b.y);

  if ( (c.x < minX || c.x > maxX || c.y < minY || c.y > maxY)
    && !(c.x.almostEqual(minX) && c.x.almostEqual(maxX) && c.y.almostEqual(minY) && c.y.almostEqual(maxY)) ) {
    return false;
  }

  // If not collinear, then not on segment.
  const orient = foundry.utils.orient2dFast(a, b, c);
  if ( !orient.almostEqual(0, epsilon) ) return false;

  // We already know we are within the bounding box, so if collinear, must be on the segment.
  return true;
}

/**
 * Shortest line segment between two 3d lines
 * http://paulbourke.net/geometry/pointlineplane/
 * http://paulbourke.net/geometry/pointlineplane/lineline.c
 * @param {Point3d} a   Endpoint of line AB
 * @param {Point3d} b   Endpoint of line AB
 * @param {Point3d} c   Endpoint of line CD
 * @param {Point3d} d   Endpoint of line CD
 * @param {number} epsilon  Consider this value or less to be zero
 * @returns {object|null} {A: Point3d, B: Point3d}
 */
function shortestRouteBetween3dLines(a, b, c, d, epsilon = 1e-08) {
  const deltaDC = d.subtract(c);
  if ( Math.abs(deltaDC.x) < epsilon
    && Math.abs(deltaDC.y) < epsilon
    && Math.abs(deltaDC.z) < epsilon ) return null;


  const deltaBA = b.subtract(a);
  if ( Math.abs(deltaBA.x) < epsilon
    && Math.abs(deltaBA.y) < epsilon
    && Math.abs(deltaBA.z) < epsilon ) return null;

  const deltaAC = a.subtract(c);

  const dotACDC = deltaAC.dot(deltaDC);
  const dotDCBA = deltaDC.dot(deltaBA);
  const dotACBA = deltaAC.dot(deltaBA);
  const dotDCDC = deltaDC.dot(deltaDC);
  const dotBABA = deltaBA.dot(deltaBA);

  const denom = (dotBABA * dotDCDC) - (dotDCBA * dotDCBA);
  if ( Math.abs(denom) < epsilon ) return null;

  const numer = (dotACDC * dotDCBA) - (dotACBA * dotDCDC);
  const mua = numer / denom;
  const mub = (dotACDC + (dotDCBA * mua)) / dotDCDC;

  return {
    A: deltaBA.multiplyScalar(mua).add(a),
    B: deltaDC.multiplyScalar(mub).add(c),
    mua,
    mub
  };
}

// Simple extensions
Math.minMax = function(...args) {
  return args.reduce((acc, curr) => {
    acc.min = Math.min(acc.min, curr);
    acc.max = Math.max(acc.max, curr);
    return acc;
  }, { min: Number.POSITIVE_INFINITY, max: Number.NEGATIVE_INFINITY});
};

Math.PI_1_2 = Math.PI * 0.5;

/**
 * Construct a centered polygon using the values in drawing shape.
 * @param {Drawing} drawing
 * @returns {CenteredPolygonBase}
 */
function centeredPolygonFromDrawing(drawing) {
  switch ( drawing.document.shape.type ) {
    case Drawing.SHAPE_TYPES.RECTANGLE:
      return CenteredRectangle.fromDrawing(drawing);
    case Drawing.SHAPE_TYPES.ELLIPSE:
      return Ellipse.fromDrawing(drawing);
    case Drawing.SHAPE_TYPES.POLYGON:
      return CenteredPolygon.fromDrawing(drawing);
    case Drawing.SHAPE_TYPES.CIRCLE: {
      const width = drawing.document.shape.width;
      return PIXI.Circle(drawing.document.x + width * 0.5, drawing.document.y + width * 0.5, width);
    }
    default:
      console.error("fromDrawing shape type not supported");
  }
}

/**
 * Get the point on a line AB that forms a perpendicular line to a point C.
 * From https://stackoverflow.com/questions/10301001/perpendicular-on-a-line-segment-from-a-given-point
 * This is basically simplified vector projection: https://en.wikipedia.org/wiki/Vector_projection
 * @param {Point} a
 * @param {Point} b
 * @param {Point} c
 * @return {Point} The point on line AB or null if a,b,c are collinear. Not
 *                 guaranteed to be within the line segment a|b.
 */
function perpendicularPoint(a, b, c) {
  const dx = b.x - a.x;
  const dy = b.y - a.y;
  const dab = Math.pow(dx, 2) + Math.pow(dy, 2);
  if ( !dab ) return null;

  const u = (((c.x - a.x) * dx) + ((c.y - a.y) * dy)) / dab;
  return {
    x: a.x + (u * dx),
    y: a.y + (u * dy)
  };
}

/**
 * Convert a grid units value to pixel units, for equivalency with x,y values.
 * @param {number} value
 * @returns {number}
 */
export function gridUnitsToPixels(value) { return value * canvas.dimensions.distancePixels; }

/**
 * Convert pixel units (x,y,z) to grid units
 * @param {number} pixels
 * @returns {number}
 */
export function pixelsToGridUnits(pixels) { return pixels / canvas.dimensions.distancePixels; }

/**
 * Like foundry.utils.lineSegmentIntersects but requires the two segments cross.
 * In other words, sharing endpoints or an endpoint on the other segment does not count.
 * @param {Point} a                   The first endpoint of segment AB
 * @param {Point} b                   The second endpoint of segment AB
 * @param {Point} c                   The first endpoint of segment CD
 * @param {Point} d                   The second endpoint of segment CD
 * @param {epsilon}   Tolerance for near zero.
 * @returns {boolean}                 Do the line segments cross?
 */
function lineSegmentCrosses(a, b, c, d, epsilon = 1e-08) {
  let xa = foundry.utils.orient2dFast(a, b, c);
  if ( xa.almostEqual(0, epsilon) ) return false;

  let xb = foundry.utils.orient2dFast(a, b, d);
  if ( xb.almostEqual(0, epsilon) ) return false;

  let xc = foundry.utils.orient2dFast(c, d, a);
  if ( xc.almostEqual(0, epsilon) ) return false;

  let xd = foundry.utils.orient2dFast(c, d, b);
  if ( xd.almostEqual(0, epsilon) ) return false;

  const xab = (xa * xb) < 0; // Cannot be equal to 0.
  const xcd = (xc * xd) < 0; // Cannot be equal to 0.

  return xab && xcd;
}

/**
 * Quickly test whether the line segment AB intersects with a plane.
 * This method does not determine the point of intersection, for that use lineLineIntersection.
 * Each Point3d should have {x, y, z} coordinates.
 *
 * @param {Point3d} a   The first endpoint of segment AB
 * @param {Point3d} b   The second endpoint of segment AB
 * @param {Point3d} c   The first point defining the plane
 * @param {Point3d} d   The second point defining the plane
 * @param {Point3d} e   The third point defining the plane.
 *                      Optional. Default is for the plane to go up in the z direction.
 *
 * @returns {boolean} Does the line segment intersect the plane?
 * Note that if the segment is part of the plane, this returns false.
 */
function lineSegment3dPlaneIntersects(a, b, c, d, e = { x: c.x, y: c.y, z: c.z + 1 }) {
  // A and b must be on opposite sides.
  // Parallels the 2d case.
  const xa = CONFIG.GeometryLib.utils.orient3dFast(a, c, d, e);
  const xb = CONFIG.GeometryLib.utils.orient3dFast(b, c, d, e);
  return xa * xb <= 0;
}

/**
 * Adapted from https://github.com/mourner/robust-predicates/blob/main/src/orient3d.js
 * @param {Point3d} a   Point in the plane
 * @param {Point3d} b   Point in the plane
 * @param {Point3d} c   Point in the plane
 * @param {Point3d} d   Point to test
 * @returns {boolean}
 *   - Returns a positive value if the point d lies above the plane passing through a, b, and c,
 *     meaning that a, b, and c appear in counterclockwise order when viewed from d.
 *   - Returns a negative value if d lies below the plane.
 *   - Returns zero if the points are coplanar.
 */
function orient3dFast(a, b, c, d) {
  const adx = a.x - d.x;
  const bdx = b.x - d.x;
  const cdx = c.x - d.x;
  const ady = a.y - d.y;
  const bdy = b.y - d.y;
  const cdy = c.y - d.y;
  const adz = a.z - d.z;
  const bdz = b.z - d.z;
  const cdz = c.z - d.z;

  return (adx * ((bdy * cdz) - (bdz * cdy)))
    + (bdx * ((cdy * adz) - (cdz * ady)))
    + (cdx * ((ady * bdz) - (adz * bdy)));
}

/**
 * Determine the points of intersection between a line segment (p0,p1) and a circle.
 * There will be zero, one, or two intersections
 * See https://math.stackexchange.com/a/311956
 * @memberof helpers
 *
 * @param {Point} p0            The initial point of the line segment
 * @param {Point} p1            The terminal point of the line segment
 * @param {Point} center        The center of the circle
 * @param {number} radius       The radius of the circle
 * @param {number} [epsilon=0]  A small tolerance for floating point precision
 */
function quadraticIntersection(p0, p1, center, radius, epsilon=0) {
  const dx = p1.x - p0.x;
  const dy = p1.y - p0.y;

  // Quadratic terms where at^2 + bt + c = 0
  const a = Math.pow(dx, 2) + Math.pow(dy, 2);
  const b = (2 * dx * (p0.x - center.x)) + (2 * dy * (p0.y - center.y));
  const c = Math.pow(p0.x - center.x, 2) + Math.pow(p0.y - center.y, 2) - Math.pow(radius, 2);

  // Discriminant
  const disc2 = Math.pow(b, 2) - (4 * a * c);
  if ( disc2 < 0 ) return []; // No intersections

  // Roots
  const disc = Math.sqrt(disc2);
  const t1 = (-b - disc) / (2 * a);
  const t2 = (-b + disc) / (2 * a);
  // If t1 hits (between 0 and 1) it indicates an "entry"
  const intersections = [];
  if ( t1.between(0-epsilon, 1+epsilon) ) {
    intersections.push({
      x: p0.x + (dx * t1),
      y: p0.y + (dy * t1)
    });
  }

  // If the discriminant is exactly 0, a segment endpoint touches the circle
  // (and only one intersection point)
  if ( disc2.almostEqual(0) ) return intersections; // <-- Only change from Foundry

  // If t2 hits (between 0 and 1) it indicates an "exit"
  if ( t2.between(0-epsilon, 1+epsilon) ) {
    intersections.push({
      x: p0.x + (dx * t2),
      y: p0.y + (dy * t2)
    });
  }
  return intersections;
}

/**
 * Determine the intersection between a candidate wall and the circular radius of the polygon.
 * Overriden here to use the amended quadraticIntersection function
 * @memberof helpers
 *
 * @param {Point} a                   The initial vertex of the candidate edge
 * @param {Point} b                   The second vertex of the candidate edge
 * @param {Point} center              The center of the bounding circle
 * @param {number} radius             The radius of the bounding circle
 * @param {number} epsilon            A small tolerance for floating point precision
 *
 * @returns {LineCircleIntersection}  The intersection of the segment AB with the circle
 */
function lineCircleIntersection(a, b, center, radius, epsilon=1e-8) {
  const r2 = Math.pow(radius, 2);
  let intersections = [];

  // Test whether endpoint A is contained
  const ar2 = Math.pow(a.x - center.x, 2) + Math.pow(a.y - center.y, 2);
  const aInside = ar2 <= r2 - epsilon;

  // Test whether endpoint B is contained
  const br2 = Math.pow(b.x - center.x, 2) + Math.pow(b.y - center.y, 2);
  const bInside = br2 <= r2 - epsilon;

  // Find quadratic intersection points
  const contained = aInside && bInside;
  if ( !contained ) {
    intersections = CONFIG.GeometryLib.utils.quadraticIntersection(a, b, center, radius, epsilon);
  }

  // Return the intersection data
  return {
    aInside,
    bInside,
    contained,
    outside: !contained && !intersections.length,
    tangent: !aInside && !bInside && intersections.length === 1,
    intersections
  };
}

/**
 * Helper to add a method to a class.
 * @param {class} cl      Either Class.prototype or Class
 * @param {string} name   Name of the method
 * @param {function} fn   Function to use for the method
 */
export function addClassMethod(cl, name, fn) {
  Object.defineProperty(cl, name, {
    value: fn,
    writable: true,
    configurable: true
  });
}

/**
 * Helper to add a getter to a class.
 * @param {class} cl      Either Class.prototype or Class
 * @param {string} name   Name of the method
 * @param {function} fn   Function to use for the method
 */
export function addClassGetter(cl, name, getter, setter) {
  if ( Object.hasOwn(cl, name) ) return;
  Object.defineProperty(cl, name, {
    get: getter,
    configurable: true
  });

  if ( setter ) {
    Object.defineProperty(cl, name, {
      set: setter,
      configurable: true
    });
  }
}

/**
 * Fast rounding for positive numbers
 * @param {number} n
 * @returns {number}
 */
export function roundFastPositive(n) { return (n + 0.5) << 0; }

/**
 * Bresenham line algorithm to generate pixel coordinates for a line between two points.
 * All coordinates must be positive or zero.
 * @param {number} x0   First coordinate x value
 * @param {number} y0   First coordinate y value
 * @param {number} x1   Second coordinate x value
 * @param {number} y1   Second coordinate y value
 * @testing
Draw = CONFIG.GeometryLib.Draw
let [t0, t1] = canvas.tokens.controlled
pixels = bresenhamLine(t0.center.x, t0.center.y, t1.center.x, t1.center.y)
for ( let i = 0; i < pixels.length; i += 2 ) {
  Draw.point({ x: pixels[i], y: pixels[i + 1]}, { radius: 1 });
}
 */
export function bresenhamLine(x0, y0, x1, y1) {
  x0 = Math.round(x0);
  y0 = Math.round(y0);
  x1 = Math.round(x1);
  y1 = Math.round(y1);

  const dx = Math.abs(x1 - x0);
  const dy = Math.abs(y1 - y0);
  const sx = (x0 < x1) ? 1 : -1;
  const sy = (y0 < y1) ? 1 : -1;
  let err = dx - dy;

  const pixels = [x0, y0];
  while ( x0 !== x1 || y0 !== y1 ) {
    const e2 = err * 2;
    if ( e2 > -dy ) {
      err -= dy;
      x0 += sx;
    }
    if ( e2 < dx ) {
      err += dx;
      y0 += sy;
    }

    pixels.push(x0, y0);
  }
  return pixels;
}

export function* bresenhamLineIterator(x0, y0, x1, y1) {
  x0 = Math.floor(x0);
  y0 = Math.floor(y0);
  x1 = Math.floor(x1);
  y1 = Math.floor(y1);

  const dx = Math.abs(x1 - x0);
  const dy = Math.abs(y1 - y0);
  const sx = (x0 < x1) ? 1 : -1;
  const sy = (y0 < y1) ? 1 : -1;
  let err = dx - dy;
  yield new PIXI.Point(x0, y0);
  while ( x0 !== x1 || y0 !== y1 ) {
    const e2 = err * 2;
    if ( e2 > -dy ) {
      err -= dy;
      x0 += sx;
    }
    if ( e2 < dx ) {
      err += dx;
      y0 += sy;
    }

    yield new PIXI.Point(x0, y0);
  }
}

/**
 * Trim line segment to its intersection points with a rectangle.
 * If the endpoint is inside the rectangle, keep it.
 * Note: points on the right or bottom border of the rectangle do not count b/c we want the pixel positions.
 * @param {PIXI.Rectangle} rect
 * @param {Point} a
 * @param {Point} b
 * @returns { Point[2]|null } Null if both are outside.
 */
export function trimLineSegmentToPixelRectangle(rect, a, b) {
  rect = new PIXI.Rectangle(rect.x, rect.y, rect.width - 1, rect.height - 1);

  if ( !rect.lineSegmentIntersects(a, b, { inside: true }) ) return null;

  const ixs = rect.segmentIntersections(a, b);
  if ( ixs.length === 2 ) return ixs;
  if ( ixs.length === 0 ) return [a, b];

  // If only 1 intersection:
  //   1. a || b is inside and the other is outside.
  //   2. a || b is on the edge and the other is outside.
  //   3. a || b is on the edge and the other is inside.
  // Point on edge will be considered inside by _getZone.

  // 1 or 2 for a
  const aOutside = rect._getZone(a) !== PIXI.Rectangle.CS_ZONES.INSIDE;
  if ( aOutside ) return [ixs[0], b];

  // 1 or 2 for b
  const bOutside = rect._getZone(b) !== PIXI.Rectangle.CS_ZONES.INSIDE;
  if ( bOutside ) return [a, ixs[0]];

  // 3. One point on the edge; other inside. Doesn't matter which.
  return [a, b];
}

/**
 * Do two segments overlap?
 * Overlap means they intersect or they are collinear and overlap
 * @param {PIXI.Point} a   Endpoint of segment A|B
 * @param {PIXI.Point} b   Endpoint of segment A|B
 * @param {PIXI.Point} c   Endpoint of segment C|D
 * @param {PIXI.Point} d   Endpoint of segment C|D
 * @returns {boolean}
 */
export function doSegmentsOverlap(a, b, c, d) {
  if ( foundry.utils.lineSegmentIntersects(a, b, c, d) ) return true;

  // If collinear, B is within A|B or D is within A|B
  const pts = findOverlappingPoints(a, b, c, d);
  return pts.length;
}

/**
 * Find the points of overlap between two segments A|B and C|D.
 * @param {PIXI.Point} a   Endpoint of segment A|B
 * @param {PIXI.Point} b   Endpoint of segment A|B
 * @param {PIXI.Point} c   Endpoint of segment C|D
 * @param {PIXI.Point} d   Endpoint of segment C|D
 * @returns {PIXI.Point[]} Array with 0, 1, or 2 points.
 *   The points returned will be a, b, c, and/or d, whichever are contained by the others.
 *   No points are returned if A|B and C|D are not collinear, or if they do not overlap.
 *   A single point is returned if a single endpoint is shared.
 */
export function findOverlappingPoints(a, b, c, d) {
  if ( !foundry.utils.orient2dFast(a, b, c).almostEqual(0)
    || !foundry.utils.orient2dFast(a, b, d).almostEqual(0) ) return [];

  // B is within A|B or D is within A|B
  const abx = Math.minMax(a.x, b.x);
  const aby = Math.minMax(a.y, b.y);
  const cdx = Math.minMax(c.x, d.x);
  const cdy = Math.minMax(c.y, d.y);

  const p0 = new PIXI.Point(
    Math.max(abx.min, cdx.min),
    Math.max(aby.min, cdy.min)
  );

  const p1 = new PIXI.Point(
    Math.min(abx.max, cdx.max),
    Math.min(aby.max, cdy.max)
  );

  const xEqual = p0.x.almostEqual(p1.x);
  const yEqual = p1.y.almostEqual(p1.y);
  if ( xEqual && yEqual ) return [p0];
  if ( xEqual ^ yEqual
  || (p0.x < p1.x && p0.y < p1.y)) return [p0, p1];

  return [];
}

/** @type {enum} */
export const IX_TYPES = {
  NONE: 0,
  NORMAL: 1,
  ENDPOINT: 2,
  OVERLAP: 3
};

/**
 * @typedef {object} SegmentIntersection
 * Represents intersection between two segments, a|b and c|d
 * @property {PIXI.Point} pt          Point of intersection
 * @property {number} t0              Intersection location on the a|b segment
 * @property {number} t1              Intersection location on the c|d segment
 * @property {IX_TYPES} ixType        Type of intersection
 * @property {number} [endT0]         If overlap, this is the end intersection on a|b
 * @property {number} [endT1]         If overlap, this is the end intersection on c|d
 * @property {PIXI.Point} [endPoint]  If overlap, the ending intersection
 */

/**
 * Locate collisions between two segments. Uses almostEqual to get near collisions.
 * 1. Shared endpoints.
 * 2. Endpoint of one segment within the other segment.
 * 3. Two segments intersect.
 * 4. Collinear segments overlap: return start and end of the intersections.
 * @param {PIXI.Point} a        Endpoint on a|b segment
 * @param {PIXI.Point} b        Endpoint on a|b segment
 * @param {PIXI.Point} c        Endpoint on c|d segment
 * @param {PIXI.Point} d        Endpoint on c|d segment
 * @returns {SegmentIntersection|null}
 */
export function segmentCollision(a, b, c, d) {
  // Endpoint intersections can occur as part of a segment overlap. So test overlap first.
  // Overlap will be fast if the segments are not collinear.
  return segmentOverlap(a, b, c, d)
    ?? endpointIntersection(a, b, c, d)
    ?? segmentIntersection(a, b, c, d);
}

/**
 * Determine if two segments intersect at an endpoint and return t0, t1 based on that intersection.
 * Does not consider segment collinearity, and only picks the first shared endpoint.
 * (If segments are collinear, possible they are the same and share both endpoints.)
 * @param {PIXI.Point} a        Endpoint on a|b segment
 * @param {PIXI.Point} b        Endpoint on a|b segment
 * @param {PIXI.Point} c        Endpoint on c|d segment
 * @param {PIXI.Point} d        Endpoint on c|d segment
 * @returns {SegmentIntersection|null}
 */
export function endpointIntersection(a, b, c, d) {
  const type = IX_TYPES.ENDPOINT;
  if ( a.key === c.key || c.almostEqual(a) ) return { t0: 0, t1: 0, pt: a, type };
  if ( a.key === d.key || d.almostEqual(a) ) return { t0: 0, t1: 1, pt: a, type };
  if ( b.key === c.key || c.almostEqual(b) ) return { t0: 1, t1: 0, pt: b, type };
  if ( b.key === d.key || d.almostEqual(b) ) return { t0: 1, t1: 1, pt: b, type };
  return null;
}

/**
 * Determine if two segments intersect and return t0, t1 based on that intersection.
 * Generally will detect endpoint intersections but no special handling.
 * To ensure near-endpoint-intersections are captured, use endpointIntersection.
 * Will not detect overlap. See segmentOverlap
 * @param {PIXI.Point} a        Endpoint on a|b segment
 * @param {PIXI.Point} b        Endpoint on a|b segment
 * @param {PIXI.Point} c        Endpoint on c|d segment
 * @param {PIXI.Point} d        Endpoint on c|d segment
 * @returns {SegmentIntersection|null}
 */
export function segmentIntersection(a, b, c, d) {
  if ( !foundry.utils.lineSegmentIntersects(a, b, c, d) ) return null;
  const ix = CONFIG.GeometryLib.utils.lineLineIntersection(a, b, c, d, { t1: true });
  ix.pt = PIXI.Point.fromObject(ix);
  ix.type = IX_TYPES.NORMAL;
  return ix;
}

/**
 * Determine if two collinear segments overlap and return the two points at which the segments
 * begin/end their overlap. If you just need the points, use findOverlappingPoints.
 * @param {PIXI.Point} a        Endpoint on a|b segment
 * @param {PIXI.Point} b        Endpoint on a|b segment
 * @param {PIXI.Point} c        Endpoint on c|d segment
 * @param {PIXI.Point} d        Endpoint on c|d segment
 * @returns {SegmentIntersection|null}
 *  Either an ENDPOINT or an OVERLAP intersection.
 */
export function segmentOverlap(a, b, c, d) {
  const pts = findOverlappingPoints(a, b, c, d);
  if ( !pts.length ) return null;

  // Calculate t value for a single point, which must be an endpoint.
  if ( pts.length === 1 ) {
    const pt = pts[0];
    const res = { pt, type: IX_TYPES.ENDPOINT };
    res.t0 = pt.almostEqual(a) ? 0 : 1;
    res.t1 = pt.almostEqual(c) ? 0 : 1;
    return res;
  }

  // Calculate t value for overlapping points.
  const res = { type: IX_TYPES.OVERLAP };
  const distAB = PIXI.Point.distanceBetween(a, b);
  const distCD = PIXI.Point.distanceBetween(c, d);
  const tA0 = PIXI.Point.distanceBetween(a, pts[0]) / distAB;
  const tA1 = PIXI.Point.distanceBetween(a, pts[1]) / distAB;
  const tC0 = PIXI.Point.distanceBetween(c, pts[0]) / distCD;
  const tC1 = PIXI.Point.distanceBetween(c, pts[1]) / distCD;

  if ( tA0 <= tA1 ) {
    res.t0 = tA0;
    res.endT0 = tA1;
    res.t1 = tC0;
    res.endT1 = tC1;
    res.pt = pts[0];
    res.endPt = pts[1];
  } else {
    res.t0 = tA1;
    res.endT0 = tA0;
    res.t1 = tC1;
    res.endT1 = tC0;
    res.pt = pts[1];
    res.endPt = pts[0];
  }

  return res;
}

/**
 * Helper function to return a quadrangle cutaway for a given PIXI shape.
 * @param {PIXI.Polygon|PIXI.Rectangle|PIXI.Circle|PIXI.Ellipse} shape
 * @param {Point3d} a       Starting endpoint for the segment
 * @param {Point3d} b       Ending endpoint for the segment
 * @param {object} [opts]
 * @param {Point3d} [opts.start]              Starting endpoint for the segment
 * @param {Point3d} [opts.end]                Ending endpoint for the segment
 * @param {function} [opts.topElevationFn]    Function to calculate the top elevation for a position
 * @param {function} [opts.bottomElevationFn] Function to calculate the bottom elevation for a position
 * @param {function} [opts.cutPointsFn]       Function that returns the steps along the a|b segment top
 * @param {number} [opts.isHole=false]        Treat this shape as a hole; reverse the points of the returned polygon
 * @returns {PIXI.Polygon[]}
 */
export function cutawayBasicShape(shape, a, b, { start, end, topElevationFn, bottomElevationFn, cutPointsFn, isHole = false } = {}) {
  if ( !shape.lineSegmentIntersects(a, b, { inside: true }) ) return [];
  start ??= a;
  end ??= b;
  topElevationFn ??= () => 1e06;
  bottomElevationFn ??= () => -1e06;

  const ixs = shape.segmentIntersections(a, b);
  if ( ixs.length === 0 ) return quadCutaway(a, b, { start, end, topElevationFn, bottomElevationFn, cutPointsFn, isHole });
  if ( ixs.length === 1 ) {
    const ix0 = Point3d.fromObject(ixs[0]);
<<<<<<< HEAD
    ix0.t0 = ixs[0];
=======
    ix0.t0 = ixs[0].t0;
>>>>>>> 21b1b3ef
    const a2 = a.to2d();
    const b2 = b.to2d();

    // Intersects only at start point.
    if ( ix0.t0.almostEqual(0) ) {
      const bInside = shape.contains(b.x, b.y);
      if ( bInside ) return quadCutaway(a, b, { start, end, topElevationFn, bottomElevationFn, cutPointsFn, isHole });

      // A is the end. Back up one to construct proper polygon and return.
      const newA = a2.towardsPoint(b2, -1);
      return quadCutaway(newA, a, { start, end, topElevationFn, bottomElevationFn, cutPointsFn, isHole });
    }

    // Intersects only at end point.
    if ( ix0.t0.almostEqual(1) ) {
      const aInside = shape.contains(a.x, a.y);
      if ( aInside ) return quadCutaway(a, b, { start, end, topElevationFn, bottomElevationFn, cutPointsFn, isHole });

      // B is at end. Move one step further from the end to construct proper polygon and return.
      const newB = b2.towardsPoint(a2, -1);
      return quadCutaway(b, newB, { start, end, topElevationFn, bottomElevationFn, cutPointsFn, isHole });
    }

    // Intersects somewhere along the segment.
    if ( shape.contains(a.x, a.y) ) return quadCutaway(a, ix0, { start, end, topElevationFn, bottomElevationFn, cutPointsFn, isHole });
    else return quadCutaway(ix0, b, { start, end, topElevationFn, bottomElevationFn, cutPointsFn, isHole });
  }

  // Handle 2+ intersections with a polygon shape.
  // More than 2 are possible if the polygon is not simple. May go in and out of it.
  ixs.sort((a, b) => a.t0 - b.t0);
  if ( !ixs.at(-1).t0.almostEqual(1) ) ixs.push(b);
  if ( ixs[0].t0.almostEqual(0) ) ixs.shift();

  // Shoelace: move in and out of the polygon, constructing a quad for every "in"
  const quads = [];
  let prevIx = start;
  let isInside = shape.contains(a.x, a.y);
  for ( const ix of ixs ) {
    if ( isInside ) quads.push(...quadCutaway(prevIx, ix, { start, end, topElevationFn, bottomElevationFn, cutPointsFn, isHole }));
    isInside = !isInside;
    prevIx = ix;
  }
  return quads;
}

/**
 * Return the cutaway intersections for a PIXI shape.
 * Similar to cutawayBasicShape but returns the intersections instead of a new polygon.
 * @param {PIXI.Polygon|PIXI.Rectangle|PIXI.Circle|PIXI.Ellipse} shape
 * @param {Point3d} a       Starting endpoint for the segment
 * @param {Point3d} b       Ending endpoint for the segment
 * @param {object} [opts]
 * @param {Point3d} [opts.start]              Starting endpoint for the segment
 * @param {Point3d} [opts.end]                Ending endpoint for the segment
 * @param {function} [opts.topElevationFn]    Function to calculate the top elevation for a position
 * @param {function} [opts.bottomElevationFn] Function to calculate the bottom elevation for a position
 * @param {function} [opts.cutPointsFn]       Function that returns the steps along the a|b segment top
 * @param {number} [opts.isHole=false]        Treat this shape as a hole; reverse the points of the returned polygon
 * @returns {PIXI.Point[]}
 */
export function cutawayBasicIntersections(shape, a, b, { start, end, topElevationFn, bottomElevationFn, cutPointsFn, isHole } = {}) {
  if ( !shape.lineSegmentIntersects(a, b, { inside: true }) ) return [];
  start ??= a;
  end ??= b;
  topElevationFn ??= () => 1e06;
  bottomElevationFn ??= () => -1e06;

  const ixs = shape.segmentIntersections(a, b);
  if ( ixs.length === 0 ) return segmentCutaway(a, b, { start, end, topElevationFn, bottomElevationFn, cutPointsFn, isHole });
  if ( ixs.length === 1 ) {
    const ix0 = ixs[0];

    // Intersects only at start point.
    if ( ix0.t0.almostEqual(0) ) {
      const bInside = shape.contains(b.x, b.y);
      if ( bInside ) return segmentCutaway(a, b, { start, end, topElevationFn, bottomElevationFn, cutPointsFn, isHole });

      // A is the end.
      const a2d = CONFIG.GeometryLib.utils.cutaway.to2d(a, start, end);
      a2d.movingInto = false;
      return [a2d];
    }

    // Intersects only at end point.
    if ( ix0.t0.almostEqual(1) ) {
      const aInside = shape.contains(a.x, a.y);
      if ( aInside ) return segmentCutaway(a, b, { start, end, topElevationFn, bottomElevationFn, cutPointsFn, isHole });

      // B is at end.
      const b2d = CONFIG.GeometryLib.utils.cutaway.to2d(b, start, end);
      b2d.movingInto = true;
      return [b2d];
    }

    // Project to determine the correct z value.
    const ix3d = a.projectToward(b, ix0.t0);

    // Intersects somewhere along the segment.
    if ( shape.contains(a.x, a.y) ) return segmentCutaway(a, ix3d, { start, end, topElevationFn, bottomElevationFn, cutPointsFn, isHole });
    else return segmentCutaway(ix3d, b, { start, end, topElevationFn, bottomElevationFn, cutPointsFn, isHole });
  }

  // Handle 2+ intersections with a polygon shape.
  // More than 2 are possible if the polygon is not simple. May go in and out of it.
  ixs.sort((a, b) => a.t0 - b.t0);
  if ( !ixs.at(-1).t0.almostEqual(1) ) ixs.push(b);
  if ( ixs[0].t0.almostEqual(0) ) ixs.shift();

  // Shoelace: move in and out of the polygon, constructing a quad for every "in"
  const pts = [];
  let prevIx = start;
  let isInside = shape.contains(a.x, a.y);
  for ( const ix of ixs ) {
    const ix3d = a.projectToward(b, ix.t0);
    if ( isInside ) pts.push(...segmentCutaway(prevIx, ix3d, { start, end, topElevationFn, bottomElevationFn, cutPointsFn, isHole }));
    isInside = !isInside;
    prevIx = ix3d;
  }
  return pts;
}

/**
 * Return the cutaway intersections for a quad
 * @param {Point3d} a       Starting endpoint for the segment
 * @param {Point3d} b       Ending endpoint for the segment
 * @param {object} [opts]
 * @param {Point3d} [opts.start]              Starting endpoint for the segment
 * @param {Point3d} [opts.end]                Ending endpoint for the segment
 * @param {function} [opts.topElevationFn]    Function to calculate the top elevation for a position
 * @param {function} [opts.bottomElevationFn] Function to calculate the bottom elevation for a position
 * @param {function} [opts.cutPointsFn]       Function that returns the steps along the a|b segment top
 * @param {number} [opts.isHole=false]        Treat this shape as a hole; reverse the points of the returned polygon
 * @returns {PIXI.Point[]}
 */

function segmentCutaway(a, b, { start, end, topElevationFn, bottomElevationFn, cutPointsFn, isHole } = {}) {
  const to2d = CONFIG.GeometryLib.utils.cutaway.to2d;
  const a2d = to2d(a, start, end);
  const b2d = to2d(b, start, end);

  // If the a elevation or b elevation is not within the elevation bounds,
  // then the intersection runs into the top or bottom elevation.
  // Intersect the quad shape in that instance.
  if ( !(a.z.between(topElevationFn(a), bottomElevationFn(a))
      && b.z.between(topElevationFn(b), bottomElevationFn(b))) ) {
    const quad = quadCutaway(a, b, { start, end, topElevationFn, bottomElevationFn, cutPointsFn, isHole });
    const pts = quad.segmentIntersections(a2d, b2d).map(ix => PIXI.Point.fromObject(ix));
    switch ( pts.length ) {
      case 1: pts[0].movingInto = true; break;
      case 2:
        pts.sort((a, b) => a.x - b.x);
        pts[0].movingInto = true;
        pts[1].movingInto = false;
        break;
    }
    return pts;
  }

  // a and b are the intersection points.
  a2d.movingInto = true;
  b2d.movingInto = false;
  return [a2d, b2d];
}


/**
 * Helper function to construct a single vertical quadrangle based on a line moving through a 3d polygon.
 * @param {Point3d} a               Starting cutaway point for the segment
 * @param {Point3d} b               Ending cutaway point for the segment
 * @param {object} [opts]
 * @param {Point3d} [opts.start]              Starting endpoint for the segment
 * @param {Point3d} [opts.end]                Ending endpoint for the segment
 * @param {function} [opts.topElevationFn]    Function to calculate the top elevation for a position
 * @param {function} [opts.bottomElevationFn] Function to calculate the bottom elevation for a position
 * @param {function} [opts.cutPointsFn]       Function that returns the steps along the a|b segment top
 * @param {boolean} [opts.isHole=false]       Is this polygon a hole? If so, reverse points and use max/min elevations.
 * @returns {PIXI.Polygon[]}
 */
function quadCutaway(a, b, { start, end, topElevationFn, bottomElevationFn, cutPointsFn, isHole = false } = {}) {
  const to2d = CONFIG.GeometryLib.utils.cutaway.to2d;
  start ??= a;
  end ??= b;

  // Retrieve the pixel elevation for the a and b points. Holes should extend very high and very low so they cut everything.
  let topA, topB, bottomA, bottomB;
  topA = topB = 1e06;
  bottomA = bottomB = -1e06;
  if ( !isHole ) {
    if ( topElevationFn ) {
      topA = topElevationFn(a);
      topB = topElevationFn(b);
    }
    if ( bottomElevationFn ) {
      bottomA = bottomElevationFn(a);
      bottomB = bottomElevationFn(b);
    }
  }
  const steps = (!isHole && cutPointsFn) ? stepsForCutPointsFn(a, b, { start, end, cutPointsFn }) : [];
  const a2d = to2d(a, start, end);
  const b2d = to2d(b, start, end);
  const TL = { x: a2d.x, y: topA };
  const TR = { x: b2d.x, y: topB };
  const BL = { x: a2d.x, y: bottomA };
  const BR = { x: b2d.x, y: bottomB };

  // _isPositive is y-down clockwise. For Foundry canvas, this is CCW.
  return [isHole ? new PIXI.Polygon(TL, ...steps, TR, BR, BL) : new PIXI.Polygon(TL, BL, BR, TR, ...steps)];
}

/**
 * Helper function to calculate steps along an a|b segment.
 * @param {Point3d} a               Starting cutaway point for the segment
 * @param {Point3d} b               Ending cutaway point for the segment
 * @param {object} [opts]
 * @param {Point3d} [opts.start]              Starting endpoint for the segment
 * @param {Point3d} [opts.end]                Ending endpoint for the segment
 * @param {function} [opts.topElevationFn]    Function to calculate the top elevation for a position
 * @param {function} [opts.bottomElevationFn] Function to calculate the bottom elevation for a position
 * @param {function} [opts.cutPointsFn]       Function that returns the steps along the a|b segment top
 * @returns {PIXI.Point[]} The cutaway steps.
 */
function stepsForCutPointsFn(a, b, { start, end, cutPointsFn } = {}) {
  start ??= a;
  end ??= b;
  const cutPoints = cutPointsFn(a, b); // ? { ...a, elevation: topA }, { ...b, elevation: topB }
  const nCuts = cutPoints.length;
  const steps = [];
  let currElev = Math.min(a.z, b.z)
  for ( let i = 0; i < nCuts; i += 1 ) {
    const cutPoint = cutPoints[i];
    const x = CONFIG.GeometryLib.utils.cutaway.to2d(cutPoint, start, end).x;
    steps.push({ x, y: currElev}, { x, y: cutPoint.z });
    currElev = cutPoint.z;
  }
  if ( a.z < b.z ) steps.reverse();
  return steps;
}
<|MERGE_RESOLUTION|>--- conflicted
+++ resolved
@@ -914,11 +914,7 @@
   if ( ixs.length === 0 ) return quadCutaway(a, b, { start, end, topElevationFn, bottomElevationFn, cutPointsFn, isHole });
   if ( ixs.length === 1 ) {
     const ix0 = Point3d.fromObject(ixs[0]);
-<<<<<<< HEAD
-    ix0.t0 = ixs[0];
-=======
     ix0.t0 = ixs[0].t0;
->>>>>>> 21b1b3ef
     const a2 = a.to2d();
     const b2 = b.to2d();
 
