/* globals
PIXI
*/
"use strict";

import { addClassGetter, addClassMethod } from "../util.js";

// ----------------  ADD METHODS TO THE PIXI.RECTANGLE PROTOTYPE ------------------------
export function registerPIXIRectangleMethods() {
  // ----- Static methods ----- //
  addClassMethod(PIXI.Rectangle, "gridRectangles", gridRectangles);

  // ----- Static methods ---- //
  Object.defineProperty(PIXI.Rectangle, "gridRectangles", {
    value: gridRectangles,
    writable: true,
    configurable: true
  });

  // ----- Getters/Setters ----- //
  addClassGetter(PIXI.Rectangle.prototype, "area", area);
  // center - in v11

  // ----- Iterators ----- //
  addClassMethod(PIXI.Rectangle.prototype, "iterateEdges", iterateEdges);

  // ----- Iterators ----- //

  Object.defineProperty(PIXI.Rectangle.prototype, "iterateEdges", {
    value: iterateEdges,
    writable: true,
    configurable: true
  });

  // ----- Methods ----- //
<<<<<<< HEAD

  Object.defineProperty(PIXI.Rectangle.prototype, "_getEdgeZone", {
    value: _getEdgeZone,
    writable: true,
    configurable: true
  });

  Object.defineProperty(PIXI.Rectangle.prototype, "difference", {
    value: difference,
    writable: true,
    configurable: true
  });

  Object.defineProperty(PIXI.Rectangle.prototype, "intersectPolygon", {
    value: intersectPolygonPIXIRectangle,
    writable: true,
    configurable: true
  });

  Object.defineProperty(PIXI.Rectangle.prototype, "overlaps", {
    value: overlaps,
    writable: true,
    configurable: true
  });

  Object.defineProperty(PIXI.Rectangle.prototype, "pointsBetween", {
    value: pointsBetween,
    writable: true,
    configurable: true
  });

  Object.defineProperty(PIXI.Rectangle.prototype, "segmentIntersections", {
    value: segmentIntersections,
    writable: true,
    configurable: true
  });

  Object.defineProperty(PIXI.Rectangle.prototype, "translate", {
    value: translate,
    writable: true,
    configurable: true
  });

  Object.defineProperty(PIXI.Rectangle.prototype, "viewablePoints", {
    value: viewablePoints,
    writable: true,
    configurable: true
  });
=======
  // _getEdgeZone - in v11
  // intersectPolygon - in v11
  // pointsBetween - in v11
  // segmentIntersections - in v11
  addClassMethod(PIXI.Rectangle.prototype, "difference", difference);
  addClassMethod(PIXI.Rectangle.prototype, "overlaps", overlaps);
  addClassMethod(PIXI.Rectangle.prototype, "translate", translate);
  addClassMethod(PIXI.Rectangle.prototype, "viewablePoints", viewablePoints);
>>>>>>> 0a122420

  // ----- Helper methods ----- //
  addClassMethod(PIXI.Rectangle.prototype, "_overlapsCircle", overlapsCircle);
  addClassMethod(PIXI.Rectangle.prototype, "_overlapsPolygon", overlapsPolygon);
  addClassMethod(PIXI.Rectangle.prototype, "_overlapsRectangle", overlapsRectangle);
  addClassMethod(PIXI.Rectangle.prototype, "scaledArea", scaledArea);
}

/**
 * Calculate area of rectangle
 * @returns {number}
 */
function area() {
  return this.width * this.height;
}

/**
<<<<<<< HEAD
 * Calculate center of the rectangle
 * @returns {number}
 */
function center() {
  return { x: this.x + (this.width * 0.5), y: this.y + (this.height * 0.5) };
}

/**
 * Calculate the rectangle Zone for a given point located around, on, or in the rectangle.
 * https://en.wikipedia.org/wiki/Cohen%E2%80%93Sutherland_algorithm
 *
 * This differs from _getZone in how points on the edge are treated: they are not considered inside.
 *
 * @param {Point} p     Point to test for location relative to the rectangle
 * @returns {integer}
 */
function _getEdgeZone(p) {
  const CSZ = PIXI.Rectangle.CS_ZONES;
  let code = CSZ.INSIDE;

  if ( p.x < this.x || p.x.almostEqual(this.x) ) code |= CSZ.LEFT;
  else if ( p.x > this.right || p.x.almostEqual(this.right) ) code |= CSZ.RIGHT;

  if ( p.y < this.y || p.y.almostEqual(this.y) ) code |= CSZ.TOP;
  else if ( p.y > this.bottom || p.y.almostEqual(this.bottom) ) code |= CSZ.BOTTOM;

  return code;
}

/**
 * Intersect this PIXI.Rectangle with a PIXI.Polygon.
 * Currently uses the clipper library or the WeilerAtherton, depending on shape
 * @param {PIXI.Polygon} polygon      A PIXI.Polygon
 * @param {object} [options]          Options which configure how the intersection is computed
 * @param {number} [options.clipType]       The clipper clip type
 * @param {number} [options.scalingFactor]  A scaling factor passed to Polygon#toClipperPoints to preserve precision
 * @returns {PIXI.Polygon|null}       The intersected polygon or null if no solution was present
 */
function intersectPolygonPIXIRectangle(polygon, {clipType, scalingFactor, disableWA = false }={}) {
  if ( !this.width || !this.height ) return new PIXI.Polygon([]);
  clipType ??= ClipperLib.ClipType.ctIntersection;

  // TODO: Fix so WA works when unioning two shapes that share only an edge.
  if ( disableWA || (clipType !== ClipperLib.ClipType.ctIntersection
    && clipType !== ClipperLib.ClipType.ctUnion)) {
    return polygon.intersectPolygon(this.toPolygon(), {clipType, scalingFactor});
  }

  const union = clipType === ClipperLib.ClipType.ctUnion;
  const wa = WeilerAthertonClipper.fromPolygon(polygon, { union });
  const res = wa.combine(this)[0];
  if ( !res ) return new PIXI.Polygon([]);
  return res instanceof PIXI.Polygon ? res : res.toPolygon();
}

/**
=======
>>>>>>> 0a122420
 * Iterate over the rectangle's edges in order.
 * (Use close = true to return the last --> first edge.)
 * @param {object} [options]
 * @param {boolean} [close]   If true, return last point --> first point as edge.
 * @returns Return an object { A: {x, y}, B: {x, y}} for each edge
 * Edges link, such that edge0.B === edge.1.A.
<<<<<<< HEAD
 */
function* iterateEdges({close = true} = {}) {
  const A = { x: this.x, y: this.y };
  const B = { x: this.x + this.width, y: this.y };
  const C = { x: this.x + this.width, y: this.y + this.height };
  const D = { x: this.x, y: this.y + this.height };

  yield { A, B };
  yield { A: B, B: C };
  yield { A: C, B: D };
  if ( close ) yield { A: D, B: A };
}

/**
 * Get all the points (corners) for a polygon approximation of a rectangle between two points on the rectangle.
 * Points are clockwise from a to b.
 * @param { Point } a
 * @param { Point } b
 * @return { Point[]}
 */
function pointsBetween(a, b) {
  const CSZ = PIXI.Rectangle.CS_ZONES;

  // Assume the point could be outside the rectangle but not inside (which would be undefined).
  const zoneA = this._getEdgeZone(a);
  if ( !zoneA ) return [];

  const zoneB = this._getEdgeZone(b);
  if ( !zoneB ) return [];

  // If on the same wall, return none if b is counterclockwise to a.
  if ( zoneA === zoneB && foundry.utils.orient2dFast(this.center, a, b) <= 0 ) return [];

  let z = zoneA;
  const pts = [];

  for ( let i = 0; i < 4; i += 1) {
    if ( (z & CSZ.LEFT) ) {
      z !== CSZ.TOPLEFT && pts.push({ x: this.left, y: this.top }); // eslint-disable-line no-unused-expressions
      z = CSZ.TOP;
    } else if ( (z & CSZ.TOP) ) {
      z !== CSZ.TOPRIGHT && pts.push({ x: this.right, y: this.top }); // eslint-disable-line no-unused-expressions
      z = CSZ.RIGHT;
    } else if ( (z & CSZ.RIGHT) ) {
      z !== CSZ.BOTTOMRIGHT && pts.push({ x: this.right, y: this.bottom }); // eslint-disable-line no-unused-expressions
      z = CSZ.BOTTOM;
    } else if ( (z & CSZ.BOTTOM) ) {
      z !== CSZ.BOTTOMLEFT && pts.push({ x: this.left, y: this.bottom }); // eslint-disable-line no-unused-expressions
      z = CSZ.LEFT;
    }

    if ( z & zoneB ) break;

  }

  return pts;
}

/**
 * Get all intersection points for a segment A|B
 * Intersections are sorted from A to B.
 * @param {Point} a   Endpoint A of the segment
 * @param {Point} b   Endpoint B of the segment
 * @returns {Point[]} Array of intersections or empty.
 *   If intersections returned, the t of each intersection is the distance along the a|b segment.
 */
function segmentIntersections(a, b) {
  // Follows structure of lineSegmentIntersects
  const zoneA = this._getZone(a);
  const zoneB = this._getZone(b);

  if ( !(zoneA | zoneB) ) return []; // Bitwise OR is 0: both points inside rectangle.
  if ( zoneA & zoneB ) return []; // Bitwise AND is not 0: both points share outside zone

  // Reguler AND: one point inside, one outside
  // Otherwise, both points outside
  const zones = !(zoneA && zoneB) ? [zoneA || zoneB] : [zoneA, zoneB];

  // If 2 zones, line likely intersects two edges,
  // but some possibility that the line starts at, say, center left
  // and moves to center top which means it may or may not cross the rectangle.
  // Check so we can use lineLineIntersection below
  if ( zones.length === 2 && !this.lineSegmentIntersects(a, b) ) return [];

  const CSZ = PIXI.Rectangle.CS_ZONES;
  const lsi = foundry.utils.lineSegmentIntersects;
  const lli = foundry.utils.lineLineIntersection;
  const { leftEdge, rightEdge, bottomEdge, topEdge } = this;
  const ixs = [];
  for ( const z of zones ) {
    let ix;
    if ( (z & CSZ.LEFT)
      && lsi(leftEdge.A, leftEdge.B, a, b)) ix = lli(a, b, leftEdge.A, leftEdge.B);
    if ( !ix && (z & CSZ.RIGHT)
      && lsi(rightEdge.A, rightEdge.B, a, b)) ix = lli(a, b, rightEdge.A, rightEdge.B);
    if ( !ix && (z & CSZ.TOP)
      && lsi(topEdge.A, topEdge.B, a, b)) ix = lli(a, b, topEdge.A, topEdge.B);
    if ( !ix && (z & CSZ.BOTTOM)
      && lsi(bottomEdge.A, bottomEdge.B, a, b)) ix = lli(a, b, bottomEdge.A, bottomEdge.B);

    // The ix should always be a point by now
    if ( !ix ) console.warn("PIXI.Rectangle.prototype.segmentIntersections returned a null point.");
    ixs.push(ix);
  }

  return ixs;
=======
 */
function* iterateEdges({close = true} = {}) {
  const A = { x: this.x, y: this.y };
  const B = { x: this.x + this.width, y: this.y };
  const C = { x: this.x + this.width, y: this.y + this.height };
  const D = { x: this.x, y: this.y + this.height };

  yield { A, B };
  yield { A: B, B: C };
  yield { A: C, B: D };
  if ( close ) yield { A: D, B: A };
>>>>>>> 0a122420
}

/**
 * Does this rectangle overlap something else?
 * @param {PIXI.Rectangle|PIXI.Circle|PIXI.Polygon} shape
 * @returns {boolean}
 */
function overlaps(shape) {
  if ( shape instanceof PIXI.Polygon ) { return this._overlapsPolygon(shape); }
  if ( shape instanceof PIXI.Circle ) { return this._overlapsCircle(shape); }
  if ( shape instanceof PIXI.Rectangle ) { return this._overlapsRectangle(shape); }

  if ( shape.toPolygon) return this._overlapsPolygon(shape.toPolygon());

  console.warn("overlaps|shape not recognized.", shape);
  return false;
}

/**
 * Does this rectangle overlap a circle?
 * @param {PIXI.Circle} circle
 * @return {Boolean}
 */
function overlapsCircle(circle) {
  // https://www.geeksforgeeks.org/check-if-any-point-overlaps-the-given-circle-and-rectangle
  // {xn,yn} is the nearest point on the rectangle to the circle center
  const xn = Math.max(this.right, Math.min(circle.x, this.left));
  const yn = Math.max(this.top, Math.min(circle.y, this.bottom));

  // Find the distance between the nearest point and the center of the circle
  const dx = xn - circle.x;
  const dy = yn - circle.y;
  return (Math.pow(dx, 2) + Math.pow(dy, 2)) <= Math.pow(circle.radius, 2);
}

/**
 * Does this rectangle overlap a polygon?
 * @param {PIXI.Polygon} poly
 * @return {Boolean}
 */
function overlapsPolygon(poly) {
  if ( poly.contains(this.left, this.top)
    || poly.contains(this.right, this.top)
    || poly.contains(this.left, this.bottom)
    || poly.contains(this.right, this.bottom)) return true;

  const pts = poly.iteratePoints({ close: true });
  let a = pts.next().value;
  if ( this.contains(a.x, a.y) ) return true;

  for ( const b of pts ) {
    if ( this.lineSegmentIntersects(a, b) || this.contains(b.x, b.y) ) return true;
    a = b;
  }

  return false;
}

/**
 * Does this rectangle overlap another?
 * @param {PIXI.Rectangle} other
 * @return {Boolean}
 */
function overlapsRectangle(other) {
  // https://www.geeksforgeeks.org/find-two-rectangles-overlap
  // One rectangle is completely above the other
  if ( this.top > other.bottom || other.top > this.bottom ) return false;

  // One rectangle is completely to the left of the other
  if ( this.left > other.right || other.left > this.right ) return false;

  return true;
}

/**
 * Move this rectangle by given x,y delta.
 * @param {number} dx
 * @param {number} dy
 * @returns {PIXI.Rectangle} New rectangle.
 */
function translate(dx, dy) {
  return new PIXI.Rectangle(this.x + dx, this.y + dy, this.width, this.height);
}

/**
 * Area that matches clipper measurements, so it can be compared with Clipper Polygon versions.
 * Used to match what Clipper would measure as area, by scaling the points.
 * @param {object} [options]
 * @param {number} [scalingFactor]  Scale like with PIXI.Polygon.prototype.toClipperPoints.
 * @returns {number}  Positive if clockwise. (b/c y-axis is reversed in Foundry)
 */
function scaledArea({scalingFactor = 1} = {}) {
  return this.toPolygon().scaledArea({scalingFactor});
}

/**
 * Returns the viewable of the rectangle that make up the viewable perimeter
 * as seen from an origin.
 * @param {Point} origin                  Location of the viewer, in 2d.
 * @param {object} [options]
 * @param {boolean} [options.outermostOnly]   Return only the outermost two points
 * @returns {Point[]|null}
 */
function viewablePoints(origin, { outermostOnly = true } = {}) {
  const pts = getViewablePoints(this, origin);

  if ( !pts || !outermostOnly ) return pts;

  const ln = pts.length;
  return [pts[0], pts[ln - 1]];
}

/**
 * Helper function to get all the viewable points
 * @param {PIXI.Rectangle} bbox   Bounding box of the shape
 * @param {Point} origin
 * @returns {Point[]|null}
 */
function getViewablePoints(bbox, origin) {
  const zones = PIXI.Rectangle.CS_ZONES;

  switch ( bbox._getZone(origin) ) {
    case zones.INSIDE: return null;
    case zones.TOPLEFT: return [
      { x: bbox.left, y: bbox.bottom },
      { x: bbox.left, y: bbox.top },
      { x: bbox.right, y: bbox.top }
    ];
    case zones.TOPRIGHT: return [
      { x: bbox.left, y: bbox.top },
      { x: bbox.right, y: bbox.top },
      { x: bbox.right, y: bbox.bottom }
    ];
    case zones.BOTTOMLEFT: return [
      { x: bbox.right, y: bbox.bottom },
      { x: bbox.left, y: bbox.bottom },
      { x: bbox.left, y: bbox.top }
    ];
    case zones.BOTTOMRIGHT: return [
      { x: bbox.right, y: bbox.top },
      { x: bbox.right, y: bbox.bottom },
      { x: bbox.left, y: bbox.bottom }
    ];
    case zones.RIGHT: return [{ x: bbox.right, y: bbox.top }, { x: bbox.right, y: bbox.bottom }];
    case zones.LEFT: return [{ x: bbox.left, y: bbox.bottom }, { x: bbox.left, y: bbox.top }];
    case zones.TOP: return [{ x: bbox.left, y: bbox.top }, { x: bbox.right, y: bbox.top }];
    case zones.BOTTOM: return [{ x: bbox.right, y: bbox.bottom }, { x: bbox.left, y: bbox.bottom }];
  }

  return undefined; // Should not happen
}

/**
 * Get the difference between the two rectangles
 * If no overlap, will return null
 * @param {PIXI.Rectangle} other
 * @returns {null| {A: PIXI.Rectangle, B: PIXI.Rectangle}}
 *   A: portion of this rectangle
 *   B: portion of other rectangle
 */
function difference(other, recurse = true) {
  if ( this.right < other.x ) return null; // Left
  if ( this.bottom < other.y ) return null; // Top
  if ( this.x > other.right ) return null; // Right
  if ( this.y > other.bottom ) return null; // Bottom

  // Completely equal
  if ( this.x === other.x
    && this.y === other.y
    && this.width === other.width
    && this.height === other.height ) return null;

  // Options:
  // 1. One rectangle contains only 1 corner of the other.
  // 2. One rectangle contains 2 corners of the other.
  // 3. One rectangle contains 4 corners of the other (encompasses the other).

  const Acontained = this.contains(other.x, other.y);
  const Bcontained = this.contains(other.right, other.y);
  const Ccontained = this.contains(other.right, other.bottom);
  const Dcontained = this.contains(other.x, other.bottom);
  const nContained = Acontained + Bcontained + Ccontained + Dcontained;

  if ( nContained === 0 && recurse ) {
    // Other contains this rectangle
    const out = other.difference(this, false); // Set recurse = false to avoid endless loops if there is an error.
    [out.thisDiff, out.otherDiff] = [out.otherDiff, out.thisDiff];
    return out;
  }

  const g = PIXI.Rectangle.gridRectangles(this, other);
  const out = { thisDiff: [], otherDiff: [], g };
  switch ( nContained ) {
    case 1:
      if ( Acontained ) {
        out.thisDiff = [g.topLeft, g.topMiddle, g.centerLeft];
        out.otherDiff = [g.centerRight, g.bottomRight, g.bottomMiddle];
      } else if ( Bcontained ) {
        out.thisDiff = [g.topMiddle, g.topRight, g.centerRight];
        out.otherDiff = [g.centerLeft, g.bottomMiddle, g.bottomLeft];
      } else if ( Ccontained ) {
        out.thisDiff = [g.centerRight, g.bottomRight, g.bottomMiddle];
        out.otherDiff = [g.topLeft, g.topMiddle, g.centerLeft];
      } else if ( Dcontained ) {
        out.thisDiff = [g.centerLeft, g.bottomMiddle, g.bottomLeft];
        out.otherDiff = [g.topMiddle, g.topRight, g.centerRight];
      }
      break;
    case 2:
      if ( Acontained && Bcontained ) {
        out.thisDiff = [g.topLeft, g.topMiddle, g.topRight, g.centerRight, g.centerLeft];
        out.otherDiff = [g.bottomMiddle];
      } else if ( Bcontained && Ccontained ) {
        out.thisDiff = [g.topMiddle, g.topRight, g.centerRight, g.bottomRight, g.bottomMiddle];
        out.otherDiff = [g.centerLeft];
      } else if ( Ccontained && Dcontained ) {
        out.thisDiff = [g.centerRight, g.bottomRight, g.bottomMiddle, g.bottomLeft, g.centerLeft];
        out.otherDiff = [g.topMiddle];
      } else if ( Dcontained && Acontained ) {
        out.thisDiff = [g.topLeft, g.topMiddle, g.bottomMiddle, g.bottomLeft, g.centerLeft];
        out.otherDiff = [g.centerRight];
      }
      break;
    case 3: break; // Shouldn't happen
    case 4:
      // Same as case 0 but for thisDiff.
      out.thisDiff = [
        g.topLeft, g.topMiddle, g.topRight,
        g.centerLeft, g.centerRight,
        g.bottomLeft, g.bottomMiddle, g.bottomRight
      ];
      break;
  }

  out.thisDiff = out.thisDiff.filter(r => r.width > 0 && r.height > 0);
  out.otherDiff = out.otherDiff.filter(r => r.width > 0 && r.height > 0);
  return out;
}

/**
 * Determine the grid coordinates of all combinations of two rectangles.
 * Order of the two rectangles does not matter.
 * @param {PIXI.Rectangle} rect1    First rectangle
 * @param {PIXI.Rectangle} rect2    Second rectangle
 * @returns {object}  Object with 9 rectangles. Some may have zero width or height.
 */
function gridRectangles(rect1, rect2) {
  // Order the xs and ys
  const xArr = [rect1.x, rect1.right, rect2.x, rect2.right].sort((a, b) => a - b);
  const yArr = [rect1.y, rect1.bottom, rect2.y, rect2.bottom].sort((a, b) => a - b);

  const [x1, x2, x3, x4] = xArr;
  const [y1, y2, y3, y4] = yArr;

  const w1 = x2 - x1;
  const w2 = x3 - x2;
  const w3 = x4 - x3;

  const h1 = y2 - y1;
  const h2 = y3 - y2;
  const h3 = y4 - y3;

  return {
    topLeft: new PIXI.Rectangle(x1, y1, w1, h1),
    topMiddle: new PIXI.Rectangle(x2, y1, w2, h1),
    topRight: new PIXI.Rectangle(x3, y1, w3, h1),

    centerLeft: new PIXI.Rectangle(x1, y2, w1, h2),
    centerMiddle: new PIXI.Rectangle(x2, y2, w2, h2),
    centerRight: new PIXI.Rectangle(x3, y2, w3, h2),

    bottomLeft: new PIXI.Rectangle(x1, y3, w1, h3),
    bottomMiddle: new PIXI.Rectangle(x2, y3, w2, h3),
    bottomRight: new PIXI.Rectangle(x3, y3, w3, h3)
  };
}<|MERGE_RESOLUTION|>--- conflicted
+++ resolved
@@ -33,56 +33,6 @@
   });
 
   // ----- Methods ----- //
-<<<<<<< HEAD
-
-  Object.defineProperty(PIXI.Rectangle.prototype, "_getEdgeZone", {
-    value: _getEdgeZone,
-    writable: true,
-    configurable: true
-  });
-
-  Object.defineProperty(PIXI.Rectangle.prototype, "difference", {
-    value: difference,
-    writable: true,
-    configurable: true
-  });
-
-  Object.defineProperty(PIXI.Rectangle.prototype, "intersectPolygon", {
-    value: intersectPolygonPIXIRectangle,
-    writable: true,
-    configurable: true
-  });
-
-  Object.defineProperty(PIXI.Rectangle.prototype, "overlaps", {
-    value: overlaps,
-    writable: true,
-    configurable: true
-  });
-
-  Object.defineProperty(PIXI.Rectangle.prototype, "pointsBetween", {
-    value: pointsBetween,
-    writable: true,
-    configurable: true
-  });
-
-  Object.defineProperty(PIXI.Rectangle.prototype, "segmentIntersections", {
-    value: segmentIntersections,
-    writable: true,
-    configurable: true
-  });
-
-  Object.defineProperty(PIXI.Rectangle.prototype, "translate", {
-    value: translate,
-    writable: true,
-    configurable: true
-  });
-
-  Object.defineProperty(PIXI.Rectangle.prototype, "viewablePoints", {
-    value: viewablePoints,
-    writable: true,
-    configurable: true
-  });
-=======
   // _getEdgeZone - in v11
   // intersectPolygon - in v11
   // pointsBetween - in v11
@@ -91,7 +41,6 @@
   addClassMethod(PIXI.Rectangle.prototype, "overlaps", overlaps);
   addClassMethod(PIXI.Rectangle.prototype, "translate", translate);
   addClassMethod(PIXI.Rectangle.prototype, "viewablePoints", viewablePoints);
->>>>>>> 0a122420
 
   // ----- Helper methods ----- //
   addClassMethod(PIXI.Rectangle.prototype, "_overlapsCircle", overlapsCircle);
@@ -109,34 +58,23 @@
 }
 
 /**
-<<<<<<< HEAD
- * Calculate center of the rectangle
- * @returns {number}
- */
-function center() {
-  return { x: this.x + (this.width * 0.5), y: this.y + (this.height * 0.5) };
-}
-
-/**
- * Calculate the rectangle Zone for a given point located around, on, or in the rectangle.
- * https://en.wikipedia.org/wiki/Cohen%E2%80%93Sutherland_algorithm
- *
- * This differs from _getZone in how points on the edge are treated: they are not considered inside.
- *
- * @param {Point} p     Point to test for location relative to the rectangle
- * @returns {integer}
- */
-function _getEdgeZone(p) {
-  const CSZ = PIXI.Rectangle.CS_ZONES;
-  let code = CSZ.INSIDE;
-
-  if ( p.x < this.x || p.x.almostEqual(this.x) ) code |= CSZ.LEFT;
-  else if ( p.x > this.right || p.x.almostEqual(this.right) ) code |= CSZ.RIGHT;
-
-  if ( p.y < this.y || p.y.almostEqual(this.y) ) code |= CSZ.TOP;
-  else if ( p.y > this.bottom || p.y.almostEqual(this.bottom) ) code |= CSZ.BOTTOM;
-
-  return code;
+ * Iterate over the rectangle's edges in order.
+ * (Use close = true to return the last --> first edge.)
+ * @param {object} [options]
+ * @param {boolean} [close]   If true, return last point --> first point as edge.
+ * @returns Return an object { A: {x, y}, B: {x, y}} for each edge
+ * Edges link, such that edge0.B === edge.1.A.
+ */
+function* iterateEdges({close = true} = {}) {
+  const A = { x: this.x, y: this.y };
+  const B = { x: this.x + this.width, y: this.y };
+  const C = { x: this.x + this.width, y: this.y + this.height };
+  const D = { x: this.x, y: this.y + this.height };
+
+  yield { A, B };
+  yield { A: B, B: C };
+  yield { A: C, B: D };
+  if ( close ) yield { A: D, B: A };
 }
 
 /**
@@ -166,15 +104,12 @@
 }
 
 /**
-=======
->>>>>>> 0a122420
  * Iterate over the rectangle's edges in order.
  * (Use close = true to return the last --> first edge.)
  * @param {object} [options]
  * @param {boolean} [close]   If true, return last point --> first point as edge.
  * @returns Return an object { A: {x, y}, B: {x, y}} for each edge
  * Edges link, such that edge0.B === edge.1.A.
-<<<<<<< HEAD
  */
 function* iterateEdges({close = true} = {}) {
   const A = { x: this.x, y: this.y };
@@ -281,19 +216,6 @@
   }
 
   return ixs;
-=======
- */
-function* iterateEdges({close = true} = {}) {
-  const A = { x: this.x, y: this.y };
-  const B = { x: this.x + this.width, y: this.y };
-  const C = { x: this.x + this.width, y: this.y + this.height };
-  const D = { x: this.x, y: this.y + this.height };
-
-  yield { A, B };
-  yield { A: B, B: C };
-  yield { A: C, B: D };
-  if ( close ) yield { A: D, B: A };
->>>>>>> 0a122420
 }
 
 /**
