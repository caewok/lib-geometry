/* globals
CONFIG
*/
"use strict";

// PIXI
import { registerPIXIPolygonMethods } from "./PIXI/Polygon.js";
import { registerPIXICircleMethods } from "./PIXI/Circle.js";
import { registerPIXIRectangleMethods } from "./PIXI/Rectangle.js";
import { registerPIXIPointMethods } from "./PIXI/Point.js";

// Foundry utils
import { registerFoundryUtilsMethods } from "./util.js";

// Regular Polygons
import { RegularPolygon } from "./RegularPolygon/RegularPolygon.js";
import { EquilateralTriangle } from "./RegularPolygon/EquilateralTriangle.js";
import { Square } from "./RegularPolygon/Square.js";
import { Hexagon } from "./RegularPolygon/Hexagon.js";
import { RegularStar } from "./RegularPolygon/RegularStar.js";

// Centered Polygons
import { CenteredPolygonBase } from "./CenteredPolygon/CenteredPolygonBase.js";
import { CenteredPolygon } from "./CenteredPolygon/CenteredPolygon.js";
import { CenteredRectangle } from "./CenteredPolygon/CenteredRectangle.js";

// 3d
import { Plane } from "./3d/Plane.js";
import { Point3d } from "./3d/Point3d.js";
import { Ray3d } from "./3d/Ray3d.js";

// Draw
import { Draw } from "./Draw.js";

// Ellipse
import { Ellipse } from "./Ellipse.js";

// Matrix
import { Matrix } from "./Matrix.js";

// Shadow
import { Shadow, ShadowProjection } from "./Shadow.js";

// ClipperPaths
import { ClipperPaths } from "./ClipperPaths.js";

<<<<<<< HEAD
// Graph
import { Graph, GraphVertex, GraphEdge } from "./Graph.js";
=======
CONFIG.GeometryLib = {};
>>>>>>> 0a122420

export function registerGeometry() {
  registerFoundryUtilsMethods();
  registerPIXIMethods();
  register3d();

  registerCenteredPolygons();
  registerRegularPolygons();
  registerDraw();
  registerEllipse();
  registerShadow();
  registerMatrix();
  registerClipperPaths();
  register3d();
  registerGraph();
}

export function registerGraph() {
  CONFIG.GeometryLib ??= {};
  if ( CONFIG.GeometryLib.Graph ) return;

  CONFIG.GeometryLib.Graph = {
    Graph,
    GraphVertex,
    GraphEdge
  };
}

export function registerPIXIMethods() {
  registerPIXIPolygonMethods();
  registerPIXICircleMethods();
  registerPIXIRectangleMethods();
  registerPIXIPointMethods();
}

export function registerCenteredPolygons() {
  // Dependencies
  registerRegularPolygons();

  CONFIG.GeometryLib.CenteredPolygons = {
    CenteredPolygonBase,
    CenteredPolygon,
    CenteredRectangle
  };
}

export function registerRegularPolygons() {
  // Dependencies
  registerFoundryUtilsMethods();
  registerPIXIMethods();

  CONFIG.GeometryLib.RegularPolygons = {
    RegularPolygon,
    EquilateralTriangle,
    Square,
    Hexagon,
    RegularStar
  };
}

export function registerDraw() {
  CONFIG.GeometryLib.Draw = Draw;
}

export function register3d() {
  CONFIG.GeometryLib.threeD = {
    Plane,
    Point3d,
    Ray3d
  };
}

export function registerEllipse() {
  CONFIG.GeometryLib.Ellipse = Ellipse;
}

export function registerShadow() {
  CONFIG.GeometryLib.Shadow = Shadow;
  CONFIG.GeometryLib.ShadowProjection = ShadowProjection;
}

export function registerMatrix() {
  CONFIG.GeometryLib.Matrix = Matrix;
}

export function registerClipperPaths() {
  CONFIG.GeometryLib.ClipperPaths = ClipperPaths;
}<|MERGE_RESOLUTION|>--- conflicted
+++ resolved
@@ -44,12 +44,10 @@
 // ClipperPaths
 import { ClipperPaths } from "./ClipperPaths.js";
 
-<<<<<<< HEAD
+CONFIG.GeometryLib = {};
+
 // Graph
 import { Graph, GraphVertex, GraphEdge } from "./Graph.js";
-=======
-CONFIG.GeometryLib = {};
->>>>>>> 0a122420
 
 export function registerGeometry() {
   registerFoundryUtilsMethods();
